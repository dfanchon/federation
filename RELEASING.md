--- conflicted
+++ resolved
@@ -16,21 +16,12 @@
 1. You will need to have a GITHUB_TOKEN set up to use changesets. Create a token with your account with permissions `read:user` and `repo:status` and make sure it is assigned to the GITHUB_TOKEN environment variable
 1. If alpha/beta/preview release:
    1. `npx changeset pre enter <alpha|beta|preview>`
-<<<<<<< HEAD
-   2. `npx changeset version` to bump versions, create changelog entries, etc.
-   3. `npx changeset pre exit`
-1. Otherwise this is a major/minor/patch release:
-   1. `npx changeset version` to bump versions, create changelog entries, etc.
-2. Review the changes to make sure they look correct. Note that there may be some log entries that may have been added without changesets that may need to be merged manually. Once everything looks good, commit the changes. 
-3. `gh pr create --title "Release $FEDERATION_RELEASE_VERSION" --body-file ./.github/APOLLO_RELEASE_TEMPLATE.md`
-=======
    2. `npm run changeset-version` to bump versions, create changelog entries, etc.
    3. `npx changeset pre exit`
 1. Otherwise this is a major/minor/patch release:
    1. `npm run changeset-version` to bump versions, create changelog entries, etc.
 1. Review the changes to make sure they look correct. Note that there may be some log entries that may have been added without changesets that may need to be merged manually. Once everything looks good, commit the changes. 
 1. `gh pr create --title "Release $FEDERATION_RELEASE_VERSION" --body-file ./.github/PULL_REQUEST_TEMPLATE/APOLLO_RELEASE_TEMPLATE.md`
->>>>>>> 6b7177a0
 ~~1. Tag the commit to begin the publishing process[^publishing]
     - For alpha/beta/preview `APOLLO_DIST_TAG=next npm run release:start-ci-publish`
     - For release `APOLLO_DIST_TAG=latest npm run release:start-ci-publish`~~
