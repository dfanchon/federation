--- conflicted
+++ resolved
@@ -4,7 +4,6 @@
 
 ## vNext
 
-<<<<<<< HEAD
 - __BREAKING__: Disable exposing full document to sub-query by default (introduced 2.1.0):
   - This change decreases memory consumption in general (which is the reason for disabling this by
     default), but users that have custom code making use of `GraphQLDataSourceProcessOptions.document`
@@ -13,12 +12,10 @@
   - Note that this require the use of the new 2.2 version of the federation spec introduced in this change.
 - Preserve default values of input object fields [PR #2218](https://github.com/apollographql/federation/pull/2218).
 - Drop support for node12 [PR #2202](https://github.com/apollographql/federation/pull/2202)
-=======
 - Fix potential QP issue with shareable root fields [PR #2239](https://github.com/apollographql/federation/pull/2239).
 - Correctly reject field names starting with `__` [PR #2237](https://github.com/apollographql/federation/pull/2237).
 - Fix error when a skipped enum value had directives applied [PR #2232](https://github.com/apollographql/federation/pull/2232).
 - Preserve default values of input object fields [PR #2218](https://github.com/apollographql/federation/pull/2218).
->>>>>>> 4ce4206b
 
 ## 2.1.4
 
