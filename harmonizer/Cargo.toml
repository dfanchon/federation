--- conflicted
+++ resolved
@@ -1,10 +1,6 @@
 [package]
 name = "harmonizer"
-<<<<<<< HEAD
 version = "0.2.2"
-=======
-version = "0.1.3"
->>>>>>> 72841bde
 authors = ["Apollo Graph, Inc. <opensource@apollographql.com>"]
 edition = "2018"
 description = "Apollo Federation utility to compose a supergraph from subgraphs"
